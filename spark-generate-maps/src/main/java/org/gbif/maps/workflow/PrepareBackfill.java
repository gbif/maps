/*
 * Licensed under the Apache License, Version 2.0 (the "License");
 * you may not use this file except in compliance with the License.
 * You may obtain a copy of the License at
 *
 *     http://www.apache.org/licenses/LICENSE-2.0
 *
 * Unless required by applicable law or agreed to in writing, software
 * distributed under the License is distributed on an "AS IS" BASIS,
 * WITHOUT WARRANTIES OR CONDITIONS OF ANY KIND, either express or implied.
 * See the License for the specific language governing permissions and
 * limitations under the License.
 */
package org.gbif.maps.workflow;

import org.gbif.maps.common.hbase.ModulusSalt;

import java.io.IOException;

import org.apache.hadoop.conf.Configuration;
import org.apache.hadoop.fs.FileSystem;
import org.apache.hadoop.fs.Path;
import org.apache.hadoop.hbase.*;
import org.apache.hadoop.hbase.client.*;
import org.apache.hadoop.hbase.io.compress.Compression.Algorithm;
import org.apache.hadoop.hbase.io.encoding.DataBlockEncoding;
import org.apache.hadoop.hbase.regionserver.BloomType;
import org.apache.hadoop.hbase.util.Bytes;

import lombok.SneakyThrows;
import lombok.extern.slf4j.Slf4j;

/** An Airflow step to prepare for a backfill, which creates the target table in HBase. */
@Slf4j
public class PrepareBackfill {

  public static void main(String[] args) throws IOException {
    MapConfiguration config = MapConfiguration.build(args[1]);
    config.setTimestamp(args[2]);
    config.setMode(args[0]);
    startSparkWorkflow(config);
  }

  private static void startSparkWorkflow(MapConfiguration config) throws IOException {
    try {

      // delete the target directory (see https://github.com/gbif/maps/issues/100)
      String subPath = "points".equalsIgnoreCase(config.getMode()) ? "points" : "tiles";
      Path targetDirectory = new Path(config.getFQTargetDirectory(), new Path(subPath));
<<<<<<< HEAD
      log.info("Deleting target directory: {}", targetDirectory);
      getHdfsFileSystem().delete(targetDirectory, true);
=======
      if (getHdfsFileSystem().exists(targetDirectory)) {
        log.info("Deleting target directory: {}", targetDirectory);
        getHdfsFileSystem().delete(targetDirectory, true);
      }
>>>>>>> f67aff0d

      log.info("Connecting to HBase");
      try (Connection connection = ConnectionFactory.createConnection(HBaseConfiguration.create());
          Admin admin = connection.getAdmin()) {
        TableDescriptorBuilder target =
            TableDescriptorBuilder.newBuilder(TableName.valueOf(config.getFQTableName()));
        target.setMaxFileSize(config.getHbase().getMaxFileSize());
        appendColumnFamily(target, "EPSG_4326"); // points and tiles both have this CF
        if ("tiles".equalsIgnoreCase(config.getMode())) {
          appendColumnFamily(target, "EPSG_3857");
          appendColumnFamily(target, "EPSG_3575");
          appendColumnFamily(target, "EPSG_3031");
        }
        ModulusSalt salt =
            ("tiles".equalsIgnoreCase(config.getMode()))
                ? new ModulusSalt(config.getHbase().getKeySaltModulusTiles())
                : new ModulusSalt(config.getHbase().getKeySaltModulusPoints());
        log.info("Creating {}", config.getFQTableName());
        admin.createTable(target.build(), salt.getTableRegions());
      }

    } catch (TableExistsException e) {
      log.info("Ignoring non-existing table");
    } catch (IOException e) {
      log.error("Unable to prepare the tables for backfilling");
      throw e; // deliberate log and throw to keep logs together
    }
  }
  /**
   * Sets the column family for the table as per
   * https://github.com/gbif/maps/blob/master/spark-process/README.md
   *
   * @param target The target table
   * @param name The CF name
   */
  private static void appendColumnFamily(TableDescriptorBuilder target, String name) {
    ColumnFamilyDescriptorBuilder cf =
        ColumnFamilyDescriptorBuilder.newBuilder(Bytes.toBytes(name));
    cf.setMaxVersions(1);
    cf.setCompressionType(Algorithm.SNAPPY);
    cf.setDataBlockEncoding(DataBlockEncoding.FAST_DIFF);
    cf.setBloomFilterType(BloomType.ROW);
    target.setColumnFamily(cf.build());
  }

  @SneakyThrows
  private static FileSystem getHdfsFileSystem() {
    Configuration hdfsConfig = new Configuration();
    hdfsConfig.addResource("core-site.xml");
    hdfsConfig.addResource("hdfs-site.xml");
    return FileSystem.get(hdfsConfig);
  }
}<|MERGE_RESOLUTION|>--- conflicted
+++ resolved
@@ -20,6 +20,10 @@
 import org.apache.hadoop.conf.Configuration;
 import org.apache.hadoop.fs.FileSystem;
 import org.apache.hadoop.fs.Path;
+import org.gbif.maps.common.hbase.ModulusSalt;
+
+import java.io.IOException;
+
 import org.apache.hadoop.hbase.*;
 import org.apache.hadoop.hbase.client.*;
 import org.apache.hadoop.hbase.io.compress.Compression.Algorithm;
@@ -47,15 +51,10 @@
       // delete the target directory (see https://github.com/gbif/maps/issues/100)
       String subPath = "points".equalsIgnoreCase(config.getMode()) ? "points" : "tiles";
       Path targetDirectory = new Path(config.getFQTargetDirectory(), new Path(subPath));
-<<<<<<< HEAD
-      log.info("Deleting target directory: {}", targetDirectory);
-      getHdfsFileSystem().delete(targetDirectory, true);
-=======
       if (getHdfsFileSystem().exists(targetDirectory)) {
         log.info("Deleting target directory: {}", targetDirectory);
         getHdfsFileSystem().delete(targetDirectory, true);
       }
->>>>>>> f67aff0d
 
       log.info("Connecting to HBase");
       try (Connection connection = ConnectionFactory.createConnection(HBaseConfiguration.create());
