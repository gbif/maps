--- conflicted
+++ resolved
@@ -67,20 +67,15 @@
         val zxy = MapUtils.toZXY(zoom, x, y) // the encoded tile address
 
         // read the fields of interest
-<<<<<<< HEAD
-        val year = Option(row.fieldIndex("year")).getOrElse(null).asInstanceOf[Short]
         val bor: BasisOfRecord = try {
           MapUtils.BASIS_OF_RECORD(row.getString(row.fieldIndex("basisofrecord")))
         } catch {
           case ex: Exception => { logger.error("Unknown BasisOfRecord {}", row.getString(row.fieldIndex("basisofrecord")));  }
             PointFeature.PointFeatures.Feature.BasisOfRecord.UNKNOWN
         }
-=======
-        val bor = MapUtils.BASIS_OF_RECORD(row.getString(row.fieldIndex("basisofrecord")))
         val year =
           if (row.isNullAt(row.fieldIndex("year"))) null.asInstanceOf[Short]
           else row.getInt((row.fieldIndex("year"))).asInstanceOf[Short]
->>>>>>> b43e5565
 
         // extract the keys for the record and filter to only those that are meant to be put in a tile pyramid
         val mapKeys = MapUtils.mapKeysForRecord(row).intersect(keys)
