#occurrence {
  marker-line-width: 0;
  marker-allow-overlap: true;
  marker-fill: #206EFF;

<<<<<<< HEAD
                 [total <=    10] { marker-width: 4;  marker-fill: #fed976; marker-opacity: 1.0; marker-line-color: #fe9724; marker-line-width: 1 }
  [total >    10][total <=   100] { marker-width: 6;  marker-fill: #fd8d3c; marker-opacity: 0.8; marker-line-color: #fd5b24; marker-line-width: 0 }
  [total >   100][total <=  1000] { marker-width: 10; marker-fill: #fd8d3c; marker-opacity: 0.7; marker-line-color: #fd471d; marker-line-width: 0 }
  [total >  1000][total <= 10000] { marker-width: 16; marker-fill: #f03b20; marker-opacity: 0.6; marker-line-color: #f01129; marker-line-width: 0 }
=======
                 [total <=    10] { marker-width: 6;  marker-fill: #fed976; marker-opacity: 1.0; marker-line-color: #fe9724; marker-line-width: 1 }
  [total >    10][total <=   100] { marker-width: 7;  marker-fill: #fd8d3c; marker-opacity: 0.8; marker-line-color: #fd5b24; marker-line-width: 0 }
  [total >   100][total <=  1000] { marker-width: 10;  marker-fill: #fd8d3c; marker-opacity: 0.7; marker-line-color: #fd471d; marker-line-width: 0 }
  [total >  1000][total <= 10000] { marker-width: 16;  marker-fill: #f03b20; marker-opacity: 0.6; marker-line-color: #f01129; marker-line-width: 0 }
>>>>>>> d2e95f19
  [total > 10000]                 { marker-width: 30; marker-fill: #bd0026; marker-opacity: 0.6; marker-line-color: #bd0047; marker-line-width: 0 }
}<|MERGE_RESOLUTION|>--- conflicted
+++ resolved
@@ -3,16 +3,9 @@
   marker-allow-overlap: true;
   marker-fill: #206EFF;
 
-<<<<<<< HEAD
-                 [total <=    10] { marker-width: 4;  marker-fill: #fed976; marker-opacity: 1.0; marker-line-color: #fe9724; marker-line-width: 1 }
-  [total >    10][total <=   100] { marker-width: 6;  marker-fill: #fd8d3c; marker-opacity: 0.8; marker-line-color: #fd5b24; marker-line-width: 0 }
-  [total >   100][total <=  1000] { marker-width: 10; marker-fill: #fd8d3c; marker-opacity: 0.7; marker-line-color: #fd471d; marker-line-width: 0 }
-  [total >  1000][total <= 10000] { marker-width: 16; marker-fill: #f03b20; marker-opacity: 0.6; marker-line-color: #f01129; marker-line-width: 0 }
-=======
                  [total <=    10] { marker-width: 6;  marker-fill: #fed976; marker-opacity: 1.0; marker-line-color: #fe9724; marker-line-width: 1 }
   [total >    10][total <=   100] { marker-width: 7;  marker-fill: #fd8d3c; marker-opacity: 0.8; marker-line-color: #fd5b24; marker-line-width: 0 }
   [total >   100][total <=  1000] { marker-width: 10;  marker-fill: #fd8d3c; marker-opacity: 0.7; marker-line-color: #fd471d; marker-line-width: 0 }
   [total >  1000][total <= 10000] { marker-width: 16;  marker-fill: #f03b20; marker-opacity: 0.6; marker-line-color: #f01129; marker-line-width: 0 }
->>>>>>> d2e95f19
   [total > 10000]                 { marker-width: 30; marker-fill: #bd0026; marker-opacity: 0.6; marker-line-color: #bd0047; marker-line-width: 0 }
 }