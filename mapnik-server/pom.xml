--- conflicted
+++ resolved
@@ -3,11 +3,7 @@
   <parent>
     <artifactId>maps-motherpom</artifactId>
     <groupId>org.gbif.maps</groupId>
-<<<<<<< HEAD
-    <version>1.1.3-events-SNAPSHOT</version>
-=======
     <version>1.1.4-SNAPSHOT</version>
->>>>>>> 921243c9
   </parent>
   <modelVersion>4.0.0</modelVersion>
   <artifactId>mapnik-server</artifactId>
