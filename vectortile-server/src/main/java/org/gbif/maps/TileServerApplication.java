--- conflicted
+++ resolved
@@ -61,8 +61,6 @@
 import com.google.common.base.Strings;
 import io.micrometer.core.instrument.MeterRegistry;
 
-import io.micrometer.core.instrument.MeterRegistry;
-
 /**
  * The main entry point for running the member node.
  */
@@ -232,7 +230,6 @@
                                             .registerModule(new JavaTimeModule());
     }
 
-<<<<<<< HEAD
     @Bean
     @ConditionalOnExpression("${esOccurrenceConfiguration.enabled}")
     public ConceptClient conceptClient(@Value("${api.url}") String apiUrl) {
@@ -244,7 +241,5 @@
         .build(ConceptClient.class);
     }
 
-=======
->>>>>>> 74c5908f
   }
 }